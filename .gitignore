# Directories
__pycache__
data/
logs/
<<<<<<< HEAD
wandb/
lightning_logs/
nu2flows_models/
plots/
=======
>>>>>>> 59a6ffa5
outputs/
plots/
.vscode/
container/
wandb/
configs/sweeps/
slurmscripts/
user**/**
**user**
*.snakemake
*.pytest
.config/
.nv/

# Anything with cache in the name, pytest, ruff, or wandb...
*cache*

# File types
launch.json
.mypy*
*workspace
*.pyc
*.ipynb
*.out
*.sh
*.log
*.idea<|MERGE_RESOLUTION|>--- conflicted
+++ resolved
@@ -2,13 +2,10 @@
 __pycache__
 data/
 logs/
-<<<<<<< HEAD
 wandb/
 lightning_logs/
 nu2flows_models/
 plots/
-=======
->>>>>>> 59a6ffa5
 outputs/
 plots/
 .vscode/
