from functools import partial
from typing import Any

import pytorch_lightning as pl
import torch as T
import wandb
<<<<<<< HEAD
from torch import autocast

=======
>>>>>>> 59a6ffa5
from mltools.mltools.flows import rqs_flow
from mltools.mltools.lightning_utils import simple_optim_sched
from mltools.mltools.mlp import MLP
from mltools.mltools.modules import IterativeNormLayer
from mltools.mltools.transformers import TransformerVectorEncoder


class NuFlows(pl.LightningModule):
    """Transformer based conditional normalising flow for neutrino unfolding."""

    def __init__(
        self,
        *,
        input_dimensions: dict,
        target_dimensions: dict,
        embed_config: dict,
        transformer_config: dict,
        flow_config: dict,
        scheduler: partial,
        optimizer: partial,
    ) -> None:
        """Parameters
        ----------
        input_dimensions : dict
            Dictionary containing the names and dimensions of each of the inputs
        target_dimensions : dict
            Dictionary containing the names and dimensions of each of the targets
        embed_config : dict
            Configuration dictionary for the embedding networks
        transformer_config : dict
            Configuration dictionary for the transformer
        flow_config : dict
            Configuration dictionary for the conditional normalising flow
        sched_config : dict
            Configuration dictionary for the learning rate scheduler
        optimizer : partial
            Partially initialised optimizer for the model
        """
        super().__init__()
        self.save_hyperparameters(logger=False)
        self.input_dimensions = input_dimensions
        self.target_dimensions = target_dimensions

        # Initialise the transformer vector encoder
        self.transformer = TransformerVectorEncoder(**transformer_config)
        dim = self.transformer.dim

        # Record the input dimensions and initialise an embedding network for each
        for key, inpt_dim in input_dimensions.items():
            setattr(self, key + "_norm", IterativeNormLayer(inpt_dim))
            setattr(self, key + "_mlp", MLP(inpt_dim, outp_dim=dim, **embed_config))

        # Create the normalisation layer for the targets
        target_dim = sum(target_dimensions.values())
        self.target_norm = IterativeNormLayer(target_dim)

        # Initialise the normalising flow
        self.flow = rqs_flow(xz_dim=target_dim, ctxt_dim=dim, **flow_config)

    def get_context(self, inputs: dict) -> T.Tensor:
        """Pass the inputs through the transformer context extractor.

        Parameters
        ----------
        inputs : dict
            Dictionary of inputs to the model. Each entry must contain a tuple.
            The first element of the tuple is the tensor of values of shape
            (batch x N x D) where N is the multiplicity of that type.
            The second element is a boolean mask of shape (batch x N) to allow
            for padding.
        """
        # Loop through each of the inputs
        embeddings = []
        all_mask = []
        for key, sample in inputs.items():
            # Check if a mask was provided or create one
            inpt, mask = sample if isinstance(sample, tuple | list) else (sample, None)

            # Check that the input has a multiplicity dimension
            if inpt.ndim == 2:
                inpt = inpt.unsqueeze(1)

            if mask is None:
                mask = T.ones(inpt.shape[:2], device=self.device, dtype=bool)

            # Skip if the mask is all zeros
            if mask.sum() == 0:
                continue

            # Pass through the normalisation and embedding layers
            normed = getattr(self, key + "_norm")(inpt, mask)
            embedded = getattr(self, key + "_mlp")(normed)

            # Stack the embeddings and masks together
            embeddings.append(embedded)
            all_mask.append(mask)

        # Concatenate all the embeddings together
        embeddings = T.cat(embeddings, dim=1)
        all_mask = T.cat(all_mask, dim=1)

        # Pass the combined tensor through the transformer and return
        return self.transformer(embeddings, mask=all_mask)

    def get_targets(self, targets: dict) -> T.Tensor:
        """Unpack the target dictionary as a single tensor."""
        return self.target_norm(T.cat(tuple(targets.values()), dim=-1))

    def pack_outputs(self, outputs: T.Tensor) -> dict:
        """Pack the targets of the flow into a dictionary."""
        output_dict = {}
        for key, dim in self.target_dimensions.items():
            output_dict[key] = outputs[..., :dim]
            outputs = outputs[..., dim:]
        return output_dict

    def on_fit_start(self, *_args) -> None:
        """Function to run at the start of training."""
        # Define the metrics for wandb (otherwise the min wont be stored!)
        if wandb.run is not None:
            wandb.define_metric("train/total_loss", summary="min")
            wandb.define_metric("valid/total_loss", summary="min")

    def _shared_step(self, sample: tuple) -> T.Tensor:
        """Shared step for training and validation."""
        # Unpack the sample
        inputs, targets = sample

        # Get the context and the flattened targets
        ctxt = self.get_context(inputs)
        targ = self.get_targets(targets)

        # Pass through the flow and get the log likelihood loss
<<<<<<< HEAD
        with autocast(device_type="cuda", enabled=False):
            flow_loss = self.flow.forward_kld(targ, context=ctxt)

        return flow_loss
=======
        return self.flow.forward_kld(targ, context=ctxt)
>>>>>>> 59a6ffa5

    @autocast(device_type="cuda", enabled=False)
    def sample(self, inputs: dict, samples_per_event: int = 1) -> dict:
        """Generate many points per sample."""
        # Get the context from the event feature extractor
        ctxt = self.get_context(inputs)

        # Repeat the context for how many samples per event
        ctxt = ctxt.repeat_interleave(samples_per_event, dim=0)

        # Sample from the flow, undo normalisation and reshape
        sampled, log_probs = self.flow.sample(ctxt.shape[0], ctxt)
        sampled = self.target_norm.reverse(sampled)
        sampled = sampled.view(-1, samples_per_event, sampled.shape[-1])
        log_probs = log_probs.view(-1, samples_per_event)

        # Pack the targets into a dict and return
        out_dict = self.pack_outputs(sampled)
        out_dict["log_probs"] = log_probs
        return out_dict

    def forward(self, *args) -> Any:
<<<<<<< HEAD
        """Alias for sample required for ONNX export that assumes order."""
        input_dict = {k: v for k, v in zip(self.input_dimensions.keys(), args)}
        sample_dict = self.sample(input_dict)
=======
        """Alias for sample required for onnx export that assumes order."""
        input_dict = dict(zip(self.input_dimensions.keys(), args, strict=False))
        sample_dict = self.sample(input_dict, 1)
>>>>>>> 59a6ffa5
        return tuple(sample_dict.values())

    def training_step(self, batch: tuple, _batch_idx: int) -> T.Tensor:
        return self._shared_step(batch)

    def validation_step(self, batch: tuple, batch_idx: int) -> T.Tensor:
        return self._shared_step(batch)

    def predict_step(self, batch: tuple, _batch_idx: int) -> dict:
        """Single prediction step which add generates samples."""
        return self.sample(batch[0])

    def configure_optimizers(self) -> dict:
        return simple_optim_sched(self)<|MERGE_RESOLUTION|>--- conflicted
+++ resolved
@@ -4,11 +4,8 @@
 import pytorch_lightning as pl
 import torch as T
 import wandb
-<<<<<<< HEAD
 from torch import autocast
 
-=======
->>>>>>> 59a6ffa5
 from mltools.mltools.flows import rqs_flow
 from mltools.mltools.lightning_utils import simple_optim_sched
 from mltools.mltools.mlp import MLP
@@ -142,14 +139,8 @@
         targ = self.get_targets(targets)
 
         # Pass through the flow and get the log likelihood loss
-<<<<<<< HEAD
         with autocast(device_type="cuda", enabled=False):
-            flow_loss = self.flow.forward_kld(targ, context=ctxt)
-
-        return flow_loss
-=======
-        return self.flow.forward_kld(targ, context=ctxt)
->>>>>>> 59a6ffa5
+            return self.flow.forward_kld(targ, context=ctxt)
 
     @autocast(device_type="cuda", enabled=False)
     def sample(self, inputs: dict, samples_per_event: int = 1) -> dict:
@@ -172,15 +163,9 @@
         return out_dict
 
     def forward(self, *args) -> Any:
-<<<<<<< HEAD
         """Alias for sample required for ONNX export that assumes order."""
-        input_dict = {k: v for k, v in zip(self.input_dimensions.keys(), args)}
+        input_dict = dict(zip(self.input_dimensions.keys(), args, strict=True))
         sample_dict = self.sample(input_dict)
-=======
-        """Alias for sample required for onnx export that assumes order."""
-        input_dict = dict(zip(self.input_dimensions.keys(), args, strict=False))
-        sample_dict = self.sample(input_dict, 1)
->>>>>>> 59a6ffa5
         return tuple(sample_dict.values())
 
     def training_step(self, batch: tuple, _batch_idx: int) -> T.Tensor:
